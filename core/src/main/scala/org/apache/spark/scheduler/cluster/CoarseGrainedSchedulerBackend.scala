/*
 * Licensed to the Apache Software Foundation (ASF) under one or more
 * contributor license agreements.  See the NOTICE file distributed with
 * this work for additional information regarding copyright ownership.
 * The ASF licenses this file to You under the Apache License, Version 2.0
 * (the "License"); you may not use this file except in compliance with
 * the License.  You may obtain a copy of the License at
 *
 *    http://www.apache.org/licenses/LICENSE-2.0
 *
 * Unless required by applicable law or agreed to in writing, software
 * distributed under the License is distributed on an "AS IS" BASIS,
 * WITHOUT WARRANTIES OR CONDITIONS OF ANY KIND, either express or implied.
 * See the License for the specific language governing permissions and
 * limitations under the License.
 */

package org.apache.spark.scheduler.cluster

import java.util.concurrent.TimeUnit
import java.util.concurrent.atomic.AtomicInteger
import javax.annotation.concurrent.GuardedBy

import scala.collection.mutable.{ArrayBuffer, HashMap, HashSet}
import scala.concurrent.Future
import scala.concurrent.duration.Duration

import org.apache.spark.{ExecutorAllocationClient, SparkEnv, SparkException, TaskState}
import org.apache.spark.internal.Logging
import org.apache.spark.rpc._

import org.apache.spark.scheduler._
import org.apache.spark.scheduler.cluster.CoarseGrainedClusterMessages._
import org.apache.spark.scheduler.cluster.CoarseGrainedSchedulerBackend.ENDPOINT_NAME
import org.apache.spark.util.{RpcUtils, SerializableBuffer, ThreadUtils, Utils}

/**
 * A scheduler backend that waits for coarse-grained executors to connect.
 * This backend holds onto each executor for the duration of the Spark job rather than relinquishing
 * executors whenever a task is done and asking the scheduler to launch a new executor for
 * each new task. Executors may be launched in a variety of ways, such as Mesos tasks for the
 * coarse-grained Mesos mode or standalone processes for Spark's standalone deploy mode
 * (spark.deploy.*).
 */

 private[spark]
class CoarseGrainedSchedulerBackend(scheduler: TaskSchedulerImpl, val rpcEnv: RpcEnv)
  extends ExecutorAllocationClient with SchedulerBackend with Logging
{
// Use an atomic variable to track total number of cores in the cluster for simplicity and speed
 protected val totalCoreCount = new AtomicInteger(0)
 // Total number of executors that are currently registered
 protected val totalRegisteredExecutors = new AtomicInteger(0)
 protected val conf = scheduler.sc.conf
 private val maxRpcMessageSize = RpcUtils.maxMessageSizeBytes(conf)
 private val defaultAskTimeout = RpcUtils.askRpcTimeout(conf)
 // Submit tasks only after (registered resources / total expected resources)
 // is equal to at least this value, that is double between 0 and 1.
 private val _minRegisteredRatio =
   math.min(1, conf.getDouble("spark.scheduler.minRegisteredResourcesRatio", 0))
 // Submit tasks after maxRegisteredWaitingTime milliseconds
 // if minRegisteredRatio has not yet been reached
 private val maxRegisteredWaitingTimeMs =
   conf.getTimeAsMs("spark.scheduler.maxRegisteredResourcesWaitingTime", "30s")
 private val createTime = System.currentTimeMillis()

 // Accessing `executorDataMap` in `DriverEndpoint.receive/receiveAndReply` doesn't need any
 // protection. But accessing `executorDataMap` out of `DriverEndpoint.receive/receiveAndReply`
 // must be protected by `CoarseGrainedSchedulerBackend.this`. Besides, `executorDataMap` should
 // only be modified in `DriverEndpoint.receive/receiveAndReply` with protection by
 // `CoarseGrainedSchedulerBackend.this`.
 private val executorDataMap = new HashMap[String, ExecutorData]

 // Number of executors requested by the cluster manager, [[ExecutorAllocationManager]]
  @GuardedBy("CoarseGrainedSchedulerBackend.this")
  private var requestedTotalExecutors = 0

  // Number of executors requested from the cluster manager that have not registered yet
  @GuardedBy("CoarseGrainedSchedulerBackend.this")
  private var numPendingExecutors = 0

private val listenerBus = scheduler.sc.listenerBus

// Executors we have requested the cluster manager to kill that have not died yet; maps
  // the executor ID to whether it was explicitly killed by the driver (and thus shouldn't
  // be considered an app-related failure).
  @GuardedBy("CoarseGrainedSchedulerBackend.this")
  private val executorsPendingToRemove = new HashMap[String, Boolean]

  // A map to store hostname with its possible task number running on it
  @GuardedBy("CoarseGrainedSchedulerBackend.this")
  protected var hostToLocalTaskCount: Map[String, Int] = Map.empty

  // The number of pending tasks which is locality required
  @GuardedBy("CoarseGrainedSchedulerBackend.this")
  protected var localityAwareTasks = 0

  // The num of current max ExecutorId used to re-register appMaster
  @volatile protected var currentExecutorIdCounter = 0

  class DriverEndpoint(override val rpcEnv: RpcEnv, sparkProperties: Seq[(String, String)])
  extends ThreadSafeRpcEndpoint with Logging {

    // Executors that have been lost, but for which we don't yet know the real exit reason.
    protected val executorsPendingLossReason = new HashSet[String]

    // If this DriverEndpoint is changed to support multiple threads,
    // then this may need to be changed so that we don't share the serializer
    // instance across threads
    private val ser = SparkEnv.get.closureSerializer.newInstance()

    protected val addressToExecutorId = new HashMap[RpcAddress, String]

    private val reviveThread =
    ThreadUtils.newDaemonSingleThreadScheduledExecutor("driver-revive-thread")


  override def onStart() {
    // Periodically revive offers to allow delay scheduling to work
    val reviveIntervalMs = conf.getTimeAsMs("spark.scheduler.revive.interval", "1s")

    reviveThread.scheduleAtFixedRate(new Runnable {
      override def run(): Unit = Utils.tryLogNonFatalError {
        Option(self).foreach(_.send(ReviveOffers))
      }
    }, 0, reviveIntervalMs, TimeUnit.MILLISECONDS)
  }

  override def receive: PartialFunction[Any, Unit] = {
    case StatusUpdate(executorId, taskId, state, data) =>
      scheduler.statusUpdate(taskId, state, data.value)
      if (TaskState.isFinished(state)) {
        executorDataMap.get(executorId) match {
          case Some(executorInfo) =>
            executorInfo.freeCores += scheduler.CPUS_PER_TASK
            makeOffers(executorId)
          case None =>
            // Ignoring the update since we don't know about the executor.
            logWarning(s"Ignored task status update ($taskId state $state) " +
              s"from unknown executor with ID $executorId")
        }
      }

    case ReviveOffers =>
      makeOffers()

    case KillTask(taskId, executorId, interruptThread) =>
      executorDataMap.get(executorId) match {
        case Some(executorInfo) =>
          executorInfo.executorEndpoint.send(KillTask(taskId, executorId, interruptThread))
        case None =>
          // Ignoring the task kill since the executor is not registered.
          logWarning(s"Attempted to kill task $taskId for unknown executor $executorId.")
      }
   }

   override def receiveAndReply(context: RpcCallContext): PartialFunction[Any, Unit] = {

   case RegisterExecutor(executorId, executorRef, hostname, cores, logUrls, executorType) =>
   logInfo("LAMBDA: 7005: CoarseGrainedSchedulerBackendLambda")
   if (executorDataMap.contains(executorId)) {
     executorRef.send(RegisterExecutorFailed("Duplicate executor ID: " + executorId))
     context.reply(true)
   } else {
     // If the executor's rpc env is not listening for incoming connections, `hostPort`
     // will be null, and the client connection should be used to contact the executor.
     val executorAddress = if (executorRef.address != null) {
         executorRef.address
       } else {
         context.senderAddress
       }
<<<<<<< HEAD
     logInfo(s"AMAN: Registered executor $executorRef ($executorAddress) with ID $executorId, hostname: $hostname, cores: $cores, executorType: $executorType, logURLs: $logUrls")
=======
     //logInfo(s"Registered executor $executorRef ($executorAddress) with ID $executorId")
     logInfo(s"AMAN: Registered executor $executorRef ($executorAddress) with ID $executorId, hostname: $hostname, cores: $cores, executorType: $executorType")
>>>>>>> b24e3e60
     addressToExecutorId(executorAddress) = executorId
     totalCoreCount.addAndGet(cores)
     totalRegisteredExecutors.addAndGet(1)
     logDebug("LAMBDA: 3001: RegisterExecutor")
     val data = new ExecutorData(executorRef, executorRef.address, hostname,
       cores, cores, logUrls, System.currentTimeMillis(), executorType)
     // This must be synchronized because variables mutated
     // in this block are read when requesting executors
     CoarseGrainedSchedulerBackend.this.synchronized {
       logDebug("LAMBDA: 3002: RegisterExecutor")
       executorDataMap.put(executorId, data)
       if (currentExecutorIdCounter < executorId.toInt) {
         currentExecutorIdCounter = executorId.toInt
       }
       if (numPendingExecutors > 0) {
         numPendingExecutors -= 1
         logDebug(s"Decremented number of pending executors ($numPendingExecutors left)")
       }
     }
     executorRef.send(RegisteredExecutor)
     logDebug("LAMBDA: 3003: RegisterExecutor")
     // Note: some tests expect the reply to come after we put the executor in the map
     context.reply(true)
     logDebug("LAMBDA: 3004: RegisterExecutor")
     val event =
       SparkListenerExecutorAdded(System.currentTimeMillis(), executorId, data)
     logInfo(s"LAMBDA: 3005: RegisterExecutor: $event")
     listenerBus.post(event)
     logDebug("LAMBDA: 3006: RegisterExecutor")
     makeOffers()
     logDebug("LAMBDA: 3007: RegisterExecutor")
   }

   case LambdaDetails(executorId, awsRequestId, logGroupName, logStreamName, executorType) =>
        logDebug(s"LAMBDA: 7006.A1 $executorId")
        logDebug(s"LAMBDA: 7006.A2 $awsRequestId")
        logDebug(s"LAMBDA: 7006.A3 $logGroupName")
        logDebug(s"LAMBDA: 7006.A4 $logStreamName")
        val event =
          SparkListenerExecutorLambdaDetails(System.currentTimeMillis(), executorId,
            awsRequestId, logGroupName, logStreamName, executorType)
        logDebug(s"LAMBDA: 7006.A5: Send event SparkListenerExecutorLambdaDetails: $event")
        listenerBus.post(event)
        logDebug(s"LAMBDA: 7006.A6: Sent event SparkListenerExecutorLambdaDetails")

    case StopDriver =>
        logDebug("LAMBDA: 7006: CoarseGrainedSchedulerBackendLambda")
        context.reply(true)
        stop()

    case StopExecutors =>
          logInfo("Asking each executor to shut down")
          for ((_, executorData) <- executorDataMap) {
            executorData.executorEndpoint.send(StopExecutor)
          }
          context.reply(true)

    case RemoveExecutor(executorId, reason) =>
          // We will remove the executor's state and cannot restore it. However, the connection
          // between the driver and the executor may be still alive so that the executor won't exit
          // automatically, so try to tell the executor to stop itself. See SPARK-13519.
          executorDataMap.get(executorId).foreach(_.executorEndpoint.send(StopExecutor))
          logInfo(s"AMAN: In receiveAndReply, case RemoveExecutor, ID: $executorId and Reason: $reason")
          removeExecutor(executorId, reason)
          context.reply(true)

    case RetrieveSparkAppConfig =>
        val reply = SparkAppConfig(sparkProperties,
          SparkEnv.get.securityManager.getIOEncryptionKey())
        context.reply(reply)
   }

   private def makeOffers() {
    val executorDecommisioningInterval = conf.getTimeAsMs("spark.qubole.lambda.decommisioningInterval", "240s")
    val activeExecutorsVM = executorDataMap.filter{ case (id, executorData) => executorData.executorType == "VM"  && (executorIsAlive(id))}

    val executorsLambda = executorDataMap.filter { case (id, executorData) => executorData.executorType == "LAMBDA" && (executorIsAlive(id))}

    val activeExecutorsLambda = executorsLambda.filter { case (id, executorData) =>
        val executorElapsedTime = System.currentTimeMillis() - executorData.executorStartTime
        executorElapsedTime < executorDecommisioningInterval
        }

    var workOffersVM = activeExecutorsVM.map { case (id, executorData) =>
        new WorkerOffer(id, executorData.executorHost, executorData.freeCores)
        }.toIndexedSeq

    var workOffersLambda = activeExecutorsLambda.map { case (id, executorData) =>
        new WorkerOffer(id, executorData.executorHost, executorData.freeCores)
        }.toIndexedSeq

    // AMAN_ATA: Making two function calls to propogate information
    // down to the control flow
      launchTasks(scheduler.resourceOffers(workOffersVM, "VM"))
      //launchTasks(scheduler.resourceOffers(workOffersLambda, "LAMBDA"))
  }

  override def onDisconnected(remoteAddress: RpcAddress): Unit = {
      addressToExecutorId
        .get(remoteAddress)
        .foreach(removeExecutor(_, SlaveLost("Remote RPC client disassociated. Likely due to " +
          "containers exceeding thresholds, or network issues. Check driver logs for WARN " +
          "messages.")))
  }

  private def makeOffers(executorId: String) {
      // Filter out executors under killing
      if (executorIsAlive(executorId)) {
        val executorData = executorDataMap(executorId)
        if (executorData.executorType == "VM") {
        val workOffers = IndexedSeq(
          new WorkerOffer(executorId, executorData.executorHost, executorData.freeCores))
        launchTasks(scheduler.resourceOffers(workOffers, "VM"))
        }

        else {
        val executorElapsedTime = System.currentTimeMillis() - executorData.executorStartTime
        val executorDecommisioningInterval = conf.getTimeAsMs("spark.qubole.lambda.decommisioningInterval", "240s")
        if (executorElapsedTime < executorDecommisioningInterval) {
          val workOffers = IndexedSeq(
            new WorkerOffer(executorId, executorData.executorHost, executorData.freeCores))
          launchTasks(scheduler.resourceOffers(workOffers, "LAMBDA"))
        }
      }
    }
  }

  private def executorIsAlive(executorId: String): Boolean = synchronized {
      !executorsPendingToRemove.contains(executorId) &&
        !executorsPendingLossReason.contains(executorId)
  }

  private def launchTasks(tasks: Seq[Seq[TaskDescription]]) {
      for (task <- tasks.flatten) {
        logDebug("LAMBDA: 3014: launchTasks")
        val serializedTask = ser.serialize(task)
        if (serializedTask.limit >= maxRpcMessageSize) {
          scheduler.taskIdToTaskSetManager.get(task.taskId).foreach { taskSetMgr =>
            try {
              var msg = "Serialized task %s:%d was %d bytes, which exceeds max allowed: " +
                "spark.rpc.message.maxSize (%d bytes). Consider increasing " +
                "spark.rpc.message.maxSize or using broadcast variables for large values."
              msg = msg.format(task.taskId, task.index, serializedTask.limit, maxRpcMessageSize)
              taskSetMgr.abort(msg)
            } catch {
              case e: Exception => logError("Exception in error callback", e)
            }
          }
        }
        else {
          logDebug("LAMBDA: 3015: launchTasks")
          val executorData = executorDataMap(task.executorId)
          executorData.freeCores -= scheduler.CPUS_PER_TASK

          logDebug(s"Launching task ${task.taskId} on executor id: ${task.executorId} hostname: " +
            s"${executorData.executorHost}.")

          executorData.executorEndpoint.send(LaunchTask(new SerializableBuffer(serializedTask)))
        }
      }
   }

   // Remove a disconnected slave from the cluster
    private def removeExecutor(executorId: String, reason: ExecutorLossReason): Unit = {
      logInfo(s"Asked to remove executor $executorId with reason $reason")
      executorDataMap.get(executorId) match {
        case Some(executorInfo) =>
          // This must be synchronized because variables mutated
          // in this block are read when requesting executors
          val killed = CoarseGrainedSchedulerBackend.this.synchronized {
            addressToExecutorId -= executorInfo.executorAddress
            executorDataMap -= executorId
            executorsPendingLossReason -= executorId
            executorsPendingToRemove.remove(executorId).getOrElse(false)
          }
          totalCoreCount.addAndGet(-executorInfo.totalCores)
          totalRegisteredExecutors.addAndGet(-1)
          scheduler.executorLost(executorId, if (killed) ExecutorKilled else reason)
          listenerBus.post(
            SparkListenerExecutorRemoved(System.currentTimeMillis(), executorId, reason.toString))
        case None =>
          // SPARK-15262: If an executor is still alive even after the scheduler has removed
          // its metadata, we may receive a heartbeat from that executor and tell its block
          // manager to reregister itself. If that happens, the block manager master will know
          // about the executor, but the scheduler will not. Therefore, we should remove the
          // executor from the block manager when we hit this case.
          scheduler.sc.env.blockManager.master.removeExecutorAsync(executorId)
          logInfo(s"Asked to remove non-existent executor $executorId")
          }
      }

      /**
       * Stop making resource offers for the given executor. The executor is marked as lost with
       * the loss reason still pending.
       *
       * @return Whether executor should be disabled
       */
      protected def disableExecutor(executorId: String): Boolean = {
        val shouldDisable = CoarseGrainedSchedulerBackend.this.synchronized {
          if (executorIsAlive(executorId)) {
            executorsPendingLossReason += executorId
            true
          } else {
            // Returns true for explicitly killed executors, we also need to get pending loss reasons;
            // For others return false.
            executorsPendingToRemove.contains(executorId)
          }
        }

        if (shouldDisable) {
          logInfo(s"Disabling executor $executorId.")
          scheduler.executorLost(executorId, LossReasonPending)
        }
        shouldDisable
      }

      override def onStop() {
        reviveThread.shutdownNow()
      }
    }

  var driverEndpoint: RpcEndpointRef = null

  protected def minRegisteredRatio: Double = _minRegisteredRatio

  override def start() {
    logDebug("LAMBDA: 7007: CoarseGrainedSchedulerBackend")
    val properties = new ArrayBuffer[(String, String)]
    for ((key, value) <- scheduler.sc.conf.getAll) {
      if (key.startsWith("spark.")) {
        properties += ((key, value))
      }
    }
    // TODO (prashant) send conf instead of properties
    driverEndpoint = createDriverEndpointRef(properties)
  }

  protected def createDriverEndpointRef(
      properties: ArrayBuffer[(String, String)]): RpcEndpointRef = {
    rpcEnv.setupEndpoint(ENDPOINT_NAME, createDriverEndpoint(properties))
  }

  protected def createDriverEndpoint(properties: Seq[(String, String)]): DriverEndpoint = {
    new DriverEndpoint(rpcEnv, properties)
  }

  def stopExecutors() {
    try {
      if (driverEndpoint != null) {
        logInfo("Shutting down all executors")
        driverEndpoint.askWithRetry[Boolean](StopExecutors)
      }
    } catch {
      case e: Exception =>
        throw new SparkException("Error asking standalone scheduler to shut down executors", e)
    }
  }

  override def stop() {
    stopExecutors()
    try {
      if (driverEndpoint != null) {
        driverEndpoint.askWithRetry[Boolean](StopDriver)
      }
    } catch {
      case e: Exception =>
        throw new SparkException("Error stopping standalone scheduler's driver endpoint", e)
    }
  }

  //AMAN: Keeping the Vanilla Spark version

    /**
   * Reset the state of CoarseGrainedSchedulerBackend to the initial state. Currently it will only
   * be called in the yarn-client mode when AM re-registers after a failure.
   * */
  protected def reset(): Unit = {
    val executors = synchronized {
      requestedTotalExecutors = 0
      numPendingExecutors = 0
      executorsPendingToRemove.clear()
      Set() ++ executorDataMap.keys
    }

    // Remove all the lingering executors that should be removed but not yet. The reason might be
    // because (1) disconnected event is not yet received; (2) executors die silently.
    executors.foreach { eid =>
      removeExecutor(eid, SlaveLost("Stale executor after cluster manager re-registered."))
    }
  }

  override def reviveOffers() {
    driverEndpoint.send(ReviveOffers)
  }

  override def killTask(taskId: Long, executorId: String, interruptThread: Boolean) {
    driverEndpoint.send(KillTask(taskId, executorId, interruptThread))
  }

  override def defaultParallelism(): Int = {
    conf.getInt("spark.default.parallelism", math.max(totalCoreCount.get(), 2))
  }

  /**
   * Called by subclasses when notified of a lost worker. It just fires the message and returns
   * at once.
   */
  protected def removeExecutor(executorId: String, reason: ExecutorLossReason): Unit = {
    // Only log the failure since we don't care about the result.
    driverEndpoint.ask[Boolean](RemoveExecutor(executorId, reason)).onFailure { case t =>
      logError(t.getMessage, t)
    }(ThreadUtils.sameThread)
  }

  def sufficientResourcesRegistered(): Boolean = true

  override def isReady(): Boolean = {
    if (sufficientResourcesRegistered) {
      logInfo("SchedulerBackend is ready for scheduling beginning after " +
        s"reached minRegisteredResourcesRatio: $minRegisteredRatio")
      return true
    }
    if ((System.currentTimeMillis() - createTime) >= maxRegisteredWaitingTimeMs) {
      logInfo("SchedulerBackend is ready for scheduling beginning after waiting " +
        s"maxRegisteredResourcesWaitingTime: $maxRegisteredWaitingTimeMs(ms)")
      return true
    }
    false
  }

  /**
   * Return the number of executors currently registered with this backend.
   */
  private def numExistingExecutors: Int = executorDataMap.size

  override def getExecutorIds(): Seq[String] = {
    executorDataMap.keySet.toSeq
  }

  /**
  * Request an additional number of executors from the cluster manager.
  * @return whether the request is acknowledged.
  */
 final override def requestExecutors(numAdditionalExecutors: Int, executorType: String): Boolean = {
   if (numAdditionalExecutors < 0) {
     throw new IllegalArgumentException(
       "Attempted to request a negative number of additional executor(s) " +
       s"$numAdditionalExecutors from the cluster manager. Please specify a positive number!")
   }
   logInfo(s"Requesting $numAdditionalExecutors additional executor(s) from the cluster manager")

   val response = synchronized {
     numPendingExecutors += numAdditionalExecutors
     logDebug(s"Number of pending executors is now $numPendingExecutors")

     // Account for executors pending to be added or removed

     if (executorType == "VM") {
     doRequestTotalExecutors(
       numExistingExecutors + numPendingExecutors - executorsPendingToRemove.size)
     } else {
     doRequestTotalExecutors_lambda(
       numExistingExecutors + numPendingExecutors - executorsPendingToRemove.size)
     }
   }

   defaultAskTimeout.awaitResult(response)
  }

  /**
   * Update the cluster manager on our scheduling needs. Three bits of information are included
   * to help it make decisions.
   * @param numExecutors The total number of executors we'd like to have. The cluster manager
   *                     shouldn't kill any running executor to reach this number, but,
   *                     if all existing executors were to die, this is the number of executors
   *                     we'd want to be allocated.
   * @param localityAwareTasks The number of tasks in all active stages that have a locality
   *                           preferences. This includes running, pending, and completed tasks.
   * @param hostToLocalTaskCount A map of hosts to the number of tasks from all active stages
   *                             that would like to like to run on that host.
   *                             This includes running, pending, and completed tasks.
   * @return whether the request is acknowledged by the cluster manager.
   */
  final override def requestTotalExecutors(
      numExecutors: Int,
      localityAwareTasks: Int,
      hostToLocalTaskCount: Map[String, Int],
      executorType: String
    ): Boolean = {
    if (numExecutors < 0) {
      throw new IllegalArgumentException(
        "Attempted to request a negative number of executor(s) " +
          s"$numExecutors from the cluster manager. Please specify a positive number!")
    }

    val response = synchronized {
      this.requestedTotalExecutors = numExecutors
      this.localityAwareTasks = localityAwareTasks
      this.hostToLocalTaskCount = hostToLocalTaskCount

      numPendingExecutors =
        math.max(numExecutors - numExistingExecutors + executorsPendingToRemove.size, 0)

      if (executorType == "VM") {
        doRequestTotalExecutors(numExecutors)
      } else {
        doRequestTotalExecutors_lambda(numExecutors)
      }
    }

    defaultAskTimeout.awaitResult(response)
  }

  /**
   * Request executors from the cluster manager by specifying the total number desired,
   * including existing pending and running executors.
   *
   * The semantics here guarantee that we do not over-allocate executors for this application,
   * since a later request overrides the value of any prior request. The alternative interface
   * of requesting a delta of executors risks double counting new executors when there are
   * insufficient resources to satisfy the first request. We make the assumption here that the
   * cluster manager will eventually fulfill all requests when resources free up.
   *
   * @return a future whose evaluation indicates whether the request is acknowledged.
   */
  protected def doRequestTotalExecutors(requestedTotal: Int): Future[Boolean] =
    Future.successful(false)

  protected def doRequestTotalExecutors_lambda(requestedTotal: Int): Future[Boolean] =
    Future.successful(false)

  /**
   * Request that the cluster manager kill the specified executors.
   * @return whether the kill request is acknowledged. If list to kill is empty, it will return
   *         false.
   */
  final override def killExecutors(executorIds: Seq[String]): Seq[String] = {
    killExecutors(executorIds, replace = false, force = false)
  }


    /**
   * Request that the cluster manager kill the specified executors.
   *
   * When asking the executor to be replaced, the executor loss is considered a failure, and
   * killed tasks that are running on the executor will count towards the failure limits. If no
   * replacement is being requested, then the tasks will not count towards the limit.
   *
   * @param executorIds identifiers of executors to kill
   * @param replace whether to replace the killed executors with new ones
   * @param force whether to force kill busy executors
   * @return whether the kill request is acknowledged. If list to kill is empty, it will return
   *         false.
   */
  final def killExecutors(
      executorIds: Seq[String],
      replace: Boolean,
      force: Boolean): Seq[String] = {
    logInfo(s"Requesting to kill executor(s) ${executorIds.mkString(", ")}")

    val response = synchronized {
      val (knownExecutors, unknownExecutors) = executorIds.partition(executorDataMap.contains)
      unknownExecutors.foreach { id =>
        logWarning(s"Executor to kill $id does not exist!")
      }

      // If an executor is already pending to be removed, do not kill it again (SPARK-9795)
      // If this executor is busy, do not kill it unless we are told to force kill it (SPARK-9552)
      val executorsVMToKill = knownExecutors
        .filter { id => !executorsPendingToRemove.contains(id) }
        .filter { id => force || !scheduler.isExecutorBusy(id) }
        .filter { id => executorDataMap(id).executorType == "VM" }
      executorsVMToKill.foreach { id => executorsPendingToRemove(id) = !replace }

      val executorsLambdaToKill = knownExecutors
        .filter { id => !executorsPendingToRemove.contains(id) }
        .filter { id => force || !scheduler.isExecutorBusy(id) }
        .filter { id => executorDataMap(id).executorType == "VM" }
      executorsLambdaToKill.foreach { id => executorsPendingToRemove(id) = !replace }

      logInfo(s"AMAN: Actual list of executor(s) to be killed is, for VM:  ${executorsVMToKill.mkString(", ")}, and for Lambdas: ${executorsLambdaToKill.mkString(", ")}")

      // If we do not wish to replace the executors we kill, sync the target number of executors
      // with the cluster manager to avoid allocating new ones. When computing the new target,
      // take into account executors that are pending to be added or removed.

      //AMAN: TODO look into this case.
      val adjustTotalExecutors =
        if (!replace) {
          doRequestTotalExecutors(
            numExistingExecutors + numPendingExecutors - executorsPendingToRemove.size)
        } else {
          numPendingExecutors += knownExecutors.size
          Future.successful(true)
        }

      val adjustTotalExecutorsCopy = adjustTotalExecutors

      val killExecutorsVM: Boolean => Future[Boolean] =
        if (!executorsVMToKill.isEmpty) {
          _ => doKillExecutors(executorsVMToKill)
        } else {
          _ => Future.successful(false)
        }

      val killExecutorsLambda: Boolean => Future[Boolean] =
        if (!executorsLambdaToKill.isEmpty) {
          _ => doKillExecutorsLambda(executorsLambdaToKill)
        } else {
          _ => Future.successful(false)
        }

      val killResponseVM = adjustTotalExecutors.flatMap(killExecutorsVM)(ThreadUtils.sameThread)
      val killResponseLambda = adjustTotalExecutorsCopy.flatMap(killExecutorsLambda)(ThreadUtils.sameThread)

      killResponseVM.flatMap(killSuccessful =>
        Future.successful (if (killSuccessful) executorsVMToKill else Seq.empty[String])
      )(ThreadUtils.sameThread)

      killResponseLambda.flatMap(killSuccessful =>
        Future.successful (if (killSuccessful) executorsLambdaToKill else Seq.empty[String])
      )(ThreadUtils.sameThread)
    }

    defaultAskTimeout.awaitResult(response)
 }
  /**
* Kill the given list of executors through the cluster manager.
* @return whether the kill request is acknowledged.
*/

// AMAN: 2 different defintions for Lambda and VM respectivelu

 protected def doKillExecutorsLambda(executorIds: Seq[String]): Future[Boolean] = {
      val reason = "Driver asked to stop executor"
      executorIds.foreach {
        executorId => {
          executorDataMap.get(executorId).foreach(_.executorEndpoint.send(StopExecutor))
          removeExecutor(executorId, new ExecutorLossReason(reason))
        }
      }
      Future.successful(true)
 }

 protected def doKillExecutors(executorIds: Seq[String]): Future[Boolean] =
   Future.successful(false)
}

private[spark] object CoarseGrainedSchedulerBackend {
  val ENDPOINT_NAME = "CoarseGrainedScheduler"
}<|MERGE_RESOLUTION|>--- conflicted
+++ resolved
@@ -169,12 +169,9 @@
        } else {
          context.senderAddress
        }
-<<<<<<< HEAD
+
      logInfo(s"AMAN: Registered executor $executorRef ($executorAddress) with ID $executorId, hostname: $hostname, cores: $cores, executorType: $executorType, logURLs: $logUrls")
-=======
      //logInfo(s"Registered executor $executorRef ($executorAddress) with ID $executorId")
-     logInfo(s"AMAN: Registered executor $executorRef ($executorAddress) with ID $executorId, hostname: $hostname, cores: $cores, executorType: $executorType")
->>>>>>> b24e3e60
      addressToExecutorId(executorAddress) = executorId
      totalCoreCount.addAndGet(cores)
      totalRegisteredExecutors.addAndGet(1)
