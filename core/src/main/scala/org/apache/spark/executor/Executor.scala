--- conflicted
+++ resolved
@@ -69,19 +69,10 @@
 
   // No ip or host:port - just hostname
   Utils.checkHost(executorHostname, "Expected executed slave to be a hostname")
-  // must not have port specified.
-<<<<<<< HEAD
-
-  logInfo("AMAN: Trying the IF check before the assert")
-
-  if ((Utils.parseHostPort(executorHostname)._2) != 0) {
-     logInfo("AMAN: Assert after this if check will fail")
-=======
- 
+  // must not have port specified. 
   logInfo("AMAN: Checking the if condition for assertion")
   if (Utils.parseHostPort(executorHostname)._2 != 0) {
       logInfo("AMAN: The assertion following this check will fail !!")
->>>>>>> b24e3e60
   }
   assert (0 == Utils.parseHostPort(executorHostname)._2)
   logInfo("AMAN: Assertion passed")
